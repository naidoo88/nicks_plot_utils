--- conflicted
+++ resolved
@@ -82,12 +82,8 @@
         return self.hist
 
     def histogram(self, ax=None, filled: bool = False, alpha: float = __ALPHA__, fill_alpha: float = None,
-<<<<<<< HEAD
-                  color=None, density: bool = True, label: str = None, factor: int = 1.0, legend: bool = False,
+                  color=None, density: bool = True, label: str = None, factor: int = 1.0, loc='best',
                   *args, **kwargs):
-=======
-                  color=None, density: bool = True, label: str = None, factor: int = 1.0, loc='best'):
->>>>>>> 5874a5f5
         if not ax:
             ax = plt.gca()
         if color:
@@ -109,32 +105,19 @@
 
         st = ax.step(x, y, where='mid', color=self.color,
                      alpha=alpha,
-<<<<<<< HEAD
                      label=None if filled else label,
                      *args, **kwargs)
-
-        #if non-zero counts at the edge of a histogram, draw vertical lines at limits
-        if not y[0] == 0:
-            step_lw = plt.getp(st[0], 'linewidth')
-            step_ls = plt.getp(st[0], 'linestyle') 
-            ax.vlines(x[0], 0, y[0], color =self.color, alpha=alpha, lw = step_lw, ls=step_ls)
-        if not y[-1] == 0:
-            step_lw = plt.getp(st[0], 'linewidth')
-            step_ls = plt.getp(st[0], 'linestyle')
-            ax.vlines(x[-1], 0, y[-1], color=self.color, alpha=alpha, lw = step_lw, ls=step_ls)
-        
-=======
-                     label=None if filled else label)
 
         # if non-zero counts at the edge of a histogram, draw vertical lines at limits
         # 0 is left edge -1 is right edge
         for edge in [0, -1]:
             if y[edge] != 0:
-                ax.vlines(x[edge], 0, y[edge], color=self.color, alpha=alpha)
+                step_lw = plt.getp(st[0], 'linewidth')
+                step_ls = plt.getp(st[0], 'linestyle') 
+                ax.vlines(x[edge], 0, y[edge], color=self.color, alpha=alpha, lw = step_lw, ls=step_ls)
 
         filled = filled if fill_alpha is None else True
 
->>>>>>> 5874a5f5
         if filled:
             # If filled not defined set it to lines alpha - 0.1
             fill_alpha = fill_alpha if fill_alpha is not None else alpha - 0.1
@@ -149,15 +132,8 @@
                                  )
         if self.name:
             ax.set_xlabel(self.name)
-<<<<<<< HEAD
-        
-        if legend:
-            ax.legend()
-
-=======
         if label:
             ax.legend(loc=loc)
->>>>>>> 5874a5f5
         return st
 
     def errorbar(self, ax=None, alpha: float = __ALPHA__,
@@ -285,24 +261,15 @@
         return self._fitModel(ax=ax, alpha=alpha, color=color, density=density, params=params, plots=plots, fit_range=fit_range)
 
     def customModel(self, model, ax=None,
-<<<<<<< HEAD
                     alpha: float = __ALPHA__, color=None, density: bool = True, 
                     params=None, fit_range = None, weights=None, plots: bool = True):
-=======
-                    alpha: float = __ALPHA__, color=None,
-                    density: bool = True, params=None, fit_range=None):
->>>>>>> 5874a5f5
         self.model = model
         return self._fitModel(ax=ax, alpha=alpha, color=color, density=density, params=params, fit_range=fit_range,plots=plots, weights=weights)
 
-<<<<<<< HEAD
-    def _fitModel(self, ax=None, alpha: float = __ALPHA__, color=None, density: bool = True, 
-        params=None, plots: bool = True, fit_range = None, weights = None):
-=======
     def _fitModel(self, ax=None, alpha: float = __ALPHA__, color=None,
-                  density: bool = True, params=None, plots: bool = True, fit_range=None, label=None, loc='best'):
-
->>>>>>> 5874a5f5
+                  density: bool = True, params=None, plots: bool = True, fit_range=None, 
+                  weights = None, label=None, loc='best'):
+
         if not ax:
             ax = plt.gca()
 
