--- conflicted
+++ resolved
@@ -75,13 +75,9 @@
     def data(self):
         return self.hist
 
-<<<<<<< HEAD
-    def histogram(self, ax=None, filled: bool = False, alpha: float = __ALPHA__, fill_alpha: float = None,
-                  color=None, density: bool = True, label: str = None, factor: int = 1.0):
-=======
+
     def histogram(self, ax=None, filled: bool = False, alpha: float = __ALPHA__,
                   color=None, density: bool = True, label: str = None, factor: int = 1.0, loc='best'):
->>>>>>> f05b2037
         if not ax:
             ax = plt.gca()
         if color:
@@ -260,11 +256,8 @@
         return self._fitModel(ax=ax, alpha=alpha, color=color, density=density, params=params, fit_range=fit_range)
 
     def _fitModel(self, ax=None, alpha: float = __ALPHA__, color=None,
-<<<<<<< HEAD
-                  density: bool = True, params=None, plots: bool = True, fit_range=None):
-=======
-                  density: bool = True, params=None, plots: bool = True, label=None, loc='best'):
->>>>>>> f05b2037
+                  density: bool = True, params=None, plots: bool = True, fit_range=None, label=None, loc='best'):
+      
         if not ax:
             ax = plt.gca()
 
